## Ignore Visual Studio temporary files, build results, and
## files generated by popular Visual Studio add-ons.

# User-specific files
*.suo
*.user
*.userosscache
*.sln.docstates

# User-specific files (MonoDevelop/Xamarin Studio)
*.userprefs

# Build results
[Dd]ebug/
[Dd]ebugPublic/
[Rr]elease/
[Rr]eleases/
[Xx]64/
[Xx]86/
[Bb]uild/
bld/
[Bb]in/
[Oo]bj/
[Ll]og/

# Visual Studio 2015 cache/options directory
.vs/
# Uncomment if you have tasks that create the project's static files in wwwroot
#wwwroot/

# MSTest test Results
[Tt]est[Rr]esult*/
[Bb]uild[Ll]og.*

# NUNIT
*.VisualState.xml
TestResult.xml

# Build Results of an ATL Project
[Dd]ebugPS/
[Rr]eleasePS/
dlldata.c

# DNX
project.lock.json
artifacts/

*_i.c
*_p.c
*_i.h
*.ilk
*.meta
*.obj
*.pch
*.pdb
*.pgc
*.pgd
*.rsp
*.sbr
*.tlb
*.tli
*.tlh
*.tmp
*.tmp_proj
*.log
*.vspscc
*.vssscc
.builds
*.pidb
*.svclog
*.scc

# Chutzpah Test files
_Chutzpah*

# Visual C++ cache files
ipch/
*.aps
*.ncb
*.opendb
*.opensdf
*.sdf
*.cachefile
*.VC.db
*.VC.VC.opendb

# Visual Studio profiler
*.psess
*.vsp
*.vspx
*.sap

# TFS 2012 Local Workspace
$tf/

# Guidance Automation Toolkit
*.gpState

# ReSharper is a .NET coding add-in
_ReSharper*/
*.[Rr]e[Ss]harper
*.DotSettings.user

# JustCode is a .NET coding add-in
.JustCode

# TeamCity is a build add-in
_TeamCity*

# DotCover is a Code Coverage Tool
*.dotCover

# NCrunch
_NCrunch_*
.*crunch*.local.xml
nCrunchTemp_*

# MightyMoose
*.mm.*
AutoTest.Net/

# Web workbench (sass)
.sass-cache/

# Installshield output folder
[Ee]xpress/

# DocProject is a documentation generator add-in
DocProject/buildhelp/
DocProject/Help/*.HxT
DocProject/Help/*.HxC
DocProject/Help/*.hhc
DocProject/Help/*.hhk
DocProject/Help/*.hhp
DocProject/Help/Html2
DocProject/Help/html

# Click-Once directory
publish/

# Publish Web Output
*.[Pp]ublish.xml
*.azurePubxml
# TODO: Comment the next line if you want to checkin your web deploy settings
# but database connection strings (with potential passwords) will be unencrypted
*.pubxml
*.publishproj

# Microsoft Azure Web App publish settings. Comment the next line if you want to
# checkin your Azure Web App publish settings, but sensitive information contained
# in these scripts will be unencrypted
PublishScripts/

# NuGet Packages
*.nupkg
# The packages folder can be ignored because of Package Restore
**/packages/*
# except build/, which is used as an MSBuild target.
!**/packages/build/
# Uncomment if necessary however generally it will be regenerated when needed
#!**/packages/repositories.config
# NuGet v3's project.json files produces more ignoreable files
*.nuget.props
*.nuget.targets

# Microsoft Azure Build Output
csx/
*.build.csdef

# Microsoft Azure Emulator
ecf/
rcf/

# Windows Store app package directories and files
AppPackages/
BundleArtifacts/
Package.StoreAssociation.xml
_pkginfo.txt

# Visual Studio cache files
# files ending in .cache can be ignored
*.[Cc]ache
# but keep track of directories ending in .cache
!*.[Cc]ache/

# Others
ClientBin/
[Ss]tyle[Cc]op.*
~$*
*~
*.dbmdl
*.dbproj.schemaview
*.pfx
*.publishsettings
node_modules/
orleans.codegen.cs

# Since there are multiple workflows, uncomment next line to ignore bower_components
# (https://github.com/github/gitignore/pull/1529#issuecomment-104372622)
#bower_components/

# RIA/Silverlight projects
Generated_Code/

# Backup & report files from converting an old project file
# to a newer Visual Studio version. Backup files are not needed,
# because we have git ;-)
_UpgradeReport_Files/
Backup*/
UpgradeLog*.XML
UpgradeLog*.htm

# SQL Server files
*.mdf
*.ldf

# Business Intelligence projects
*.rdl.data
*.bim.layout
*.bim_*.settings

# Microsoft Fakes
FakesAssemblies/

# GhostDoc plugin setting file
*.GhostDoc.xml

# Node.js Tools for Visual Studio
.ntvs_analysis.dat

# Visual Studio 6 build log
*.plg

# Visual Studio 6 workspace options file
*.opt

# Visual Studio LightSwitch build output
**/*.HTMLClient/GeneratedArtifacts
**/*.DesktopClient/GeneratedArtifacts
**/*.DesktopClient/ModelManifest.xml
**/*.Server/GeneratedArtifacts
**/*.Server/ModelManifest.xml
_Pvt_Extensions

# Paket dependency manager
.paket/paket.exe
paket-files/

# FAKE - F# Make
.fake/

# JetBrains Rider
.idea/
*.sln.iml

# Test data
3D/
HDR/
UHD/
HD/
HD Audio/
<<<<<<< HEAD
Audio/
=======
Audio/
Video/
>>>>>>> 687aabfe
<|MERGE_RESOLUTION|>--- conflicted
+++ resolved
@@ -259,9 +259,5 @@
 UHD/
 HD/
 HD Audio/
-<<<<<<< HEAD
 Audio/
-=======
-Audio/
-Video/
->>>>>>> 687aabfe
+Video/