--- conflicted
+++ resolved
@@ -148,10 +148,7 @@
     private static readonly Dictionary<string, AudioCodec> MlpCodecsAdditionalFeatures = new Dictionary<string, AudioCodec>(StringComparer.OrdinalIgnoreCase)
     {
       { "MLP FBA 16-ch", AudioCodec.TruehdAtmos },
-<<<<<<< HEAD
-=======
       { "FBA 16-ch", AudioCodec.TruehdAtmos },
->>>>>>> 687aabfe
       { "16-ch", AudioCodec.TruehdAtmos },
       { "MLP 16-ch", AudioCodec.TruehdAtmos },
       { "Dep JOC", AudioCodec.Eac3Atmos },
@@ -159,11 +156,6 @@
       { "Dep", AudioCodec.Eac3 },
       { "XLL", AudioCodec.DtsHdMa },
       { "ES XXCH XLL", AudioCodec.DtsHdMa },
-<<<<<<< HEAD
-      { "ES XXCH XLL X", AudioCodec.DtsX },
-      { "XLL X", AudioCodec.DtsX },
-      { "XBR", AudioCodec.DtsHdHra },
-=======
       { "ES XLL", AudioCodec.DtsHdMa },
       { "ES XXCH XLL X", AudioCodec.DtsX },
       { "XXCH XLL X", AudioCodec.DtsX },
@@ -173,7 +165,6 @@
       { "ES XXCH XBR", AudioCodec.DtsHdHra },
       { "ES XBR", AudioCodec.DtsHdHra },
       { "XXCH XBR", AudioCodec.DtsHdHra },
->>>>>>> 687aabfe
       { "XXCh", AudioCodec.DtsHd },
       { "XCh", AudioCodec.DtsEs },
       { "ES XXCH", AudioCodec.DtsEs },
