--- conflicted
+++ resolved
@@ -343,34 +343,6 @@
       if (result.Codec == VideoCodec.Undefined)
       {
         result.Codec = Get<VideoCodec>((int)NativeMethods.Video.Video_Codec, InfoKind.Text, TryGetCodec);
-<<<<<<< HEAD
-      }
-
-      switch (result.Codec)
-      { 
-        case VideoCodec.Mpeg4:
-          var additionalCodec = Get<VideoCodec>((int)NativeMethods.Video.Video_Format_Settings_Matrix, InfoKind.Text, TryGetCodec);
-          if (additionalCodec != VideoCodec.Undefined)
-          { 
-            result.Codec = additionalCodec;
-          }
-          break;
-      }
-
-      result.CodecProfile = Get((int)NativeMethods.Video.Video_Format_Profile, InfoKind.Text);
-      result.Duration = TimeSpan.FromMilliseconds(Get<double>((int)NativeMethods.Video.Video_Duration, InfoKind.Text, TagBuilderHelper.TryGetDouble));
-      result.BitDepth = Get<int>((int)NativeMethods.Video.Video_BitDepth, InfoKind.Text, TagBuilderHelper.TryGetInt);
-      result.ColorSpace = Get<ColorSpace>((int)NativeMethods.Video.Video_colour_primaries, InfoKind.Text, TryGetColorSpace);
-      result.Standard = Get<VideoStandard>((int)NativeMethods.Video.Video_Standard, InfoKind.Text, TryGetStandard);
-      result.SubSampling = Get<ChromaSubSampling>((int)NativeMethods.Video.Video_ChromaSubsampling, InfoKind.Text, TryGetSubSampling);
-      result.CodecName = GetFullCodecName(result.CodecProfile);
-      result.Hdr = Get<Hdr>((int)NativeMethods.Video.Video_HDR_Format, InfoKind.Text, TryGetHdr);
-      if (result.Hdr == Hdr.None)
-      {
-        result.Hdr = Get<Hdr>((int)NativeMethods.Video.Video_transfer_characteristics, InfoKind.Text, TryGetHdr);
-      }
-
-=======
       }
 
       switch (result.Codec)
@@ -404,7 +376,6 @@
         result.Hdr = Get<Hdr>((int)NativeMethods.Video.Video_transfer_characteristics, InfoKind.Text, TryGetHdr);
       }
 
->>>>>>> 687aabfe
       result.Tags = new VideoTagBuilder(Info, StreamPosition).Build();
 
       return result;
@@ -436,7 +407,6 @@
     }
 
     private static bool TryGetColorSpace(string source, out ColorSpace result)
-<<<<<<< HEAD
     {
       return ColorSpaces.TryGetValue(source, out result);
     }
@@ -447,18 +417,6 @@
 
     private static bool TryGetSubSampling(string source, out ChromaSubSampling result)
     {
-=======
-    {
-      return ColorSpaces.TryGetValue(source, out result);
-    }
-    private static bool TryGetStandard(string source, out VideoStandard result)
-    {
-      return VideoStandards.TryGetValue(source, out result);
-    }
-
-    private static bool TryGetSubSampling(string source, out ChromaSubSampling result)
-    {
->>>>>>> 687aabfe
       return ChromaSubSamplings.TryGetValue(source, out result);
     }
 
